--- conflicted
+++ resolved
@@ -67,22 +67,13 @@
             raise IndexError(  # pragma: no cover
                 f"Indexer must be two-item tuple (received {len(idx)} slices)"
             )
-        # Slice using reversal of first two slices since
-        # pysnptools uses sample x variant orientation.
-        # Missing values are represented as -127 with int8 dtype,
-        # see: https://fastlmm.github.io/PySnpTools/#snpreader-bed
-        arr = (
-            self.bed[idx[1::-1]]
-            .read(dtype=np.int8, view_ok=True, _require_float32_64=False)
-            .val.T
-        )
+        # Slice using reversal of first two slices --
+        # pysnptools uses sample x variant orientation
+        arr = self.bed[idx[1::-1]].read(dtype=np.float32, view_ok=False).val.T
+        # Convert missing calls as nan to -1
+        arr = np.nan_to_num(arr, nan=-1.0)
         arr = arr.astype(self.dtype)
         # Add a ploidy dimension, so allele counts of 0, 1, 2 correspond to 00, 10, 11
-<<<<<<< HEAD
-        call0 = np.where(arr < 0, -1, np.where(arr == 0, 0, 1))
-        call1 = np.where(arr < 0, -1, np.where(arr == 2, 1, 0))
-        arr = np.stack([call0, call1], axis=-1)
-=======
         arr = np.stack(
             [
                 np.where(arr < 0, -1, np.where(arr == 0, 0, 1)),
@@ -90,7 +81,6 @@
             ],
             axis=-1,
         )
->>>>>>> 7571ed95
         # Apply final slice to 3D result
         return arr[:, :, idx[-1]]
 
