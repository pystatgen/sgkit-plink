"""PLINK 1.9 reader implementation"""
from pathlib import Path
<<<<<<< HEAD
from typing import Tuple, Union
=======
from typing import Optional, Union
>>>>>>> 3c0456bd

import dask.array as da
import dask.dataframe as dd
import numpy as np
from dask.dataframe import DataFrame
from pysnptools.snpreader import Bed
from xarray import Dataset

from sgkit import create_genotype_call_dataset
from sgkit.api import DIM_SAMPLE
from sgkit.utils import encode_array

PathType = Union[str, Path]

FAM_FIELDS = [
    ("family_id", str, "U"),
    ("member_id", str, "U"),
    ("paternal_id", str, "U"),
    ("maternal_id", str, "U"),
    ("sex", str, "int8"),
    ("phenotype", str, "int8"),
]
FAM_DF_DTYPE = dict([(f[0], f[1]) for f in FAM_FIELDS])
FAM_ARRAY_DTYPE = dict([(f[0], f[2]) for f in FAM_FIELDS])

BIM_FIELDS = [
    ("contig", str, "U"),
    ("variant_id", str, "U"),
    ("cm_pos", "float32", "float32"),
    ("pos", "int32", "int32"),
    ("a1", str, "U"),
    ("a2", str, "U"),
]
BIM_DF_DTYPE = dict([(f[0], f[1]) for f in BIM_FIELDS])
BIM_ARRAY_DTYPE = dict([(f[0], f[2]) for f in BIM_FIELDS])


class BedReader(object):
    def __init__(self, path, shape, dtype=np.int8, count_A1=True):
        # n variants (sid = SNP id), n samples (iid = Individual id)
        n_sid, n_iid = shape
        # Initialize Bed with empty arrays for axis data, otherwise it will
        # load the bim/map/fam files entirely into memory (it does not do out-of-core for those)
        self.bed = Bed(
            str(path),
            count_A1=count_A1,
            # Array (n_sample, 2) w/ FID and IID
            iid=np.empty((n_iid, 2), dtype="str"),
            # SNP id array (n_variants)
            sid=np.empty((n_sid,), dtype="str"),
            # Contig and positions array (n_variants, 3)
            pos=np.empty((n_sid, 3), dtype="int"),
        )
        self.shape = (n_sid, n_iid, 2)
        self.dtype = dtype
        self.ndim = 3

    def __getitem__(self, idx):
        if not isinstance(idx, tuple):
            raise IndexError(  # pragma: no cover
                f"Indexer must be tuple (received {type(idx)})"
            )
        if len(idx) != self.ndim:
            raise IndexError(  # pragma: no cover
                f"Indexer must be two-item tuple (received {len(idx)} slices)"
            )
        # Slice using reversal of first two slices since
        # pysnptools uses sample x variant orientation.
        # Missing values are represented as -127 with int8 dtype,
        # see: https://fastlmm.github.io/PySnpTools/#snpreader-bed
        arr = (
            self.bed[idx[1::-1]]
            .read(dtype=np.int8, view_ok=True, _require_float32_64=False)
            .val.T
        )
        arr = arr.astype(self.dtype)
        # Add a ploidy dimension, so allele counts of 0, 1, 2 correspond to 00, 10, 11
        call0 = np.where(arr < 0, -1, np.where(arr == 0, 0, 1))
        call1 = np.where(arr < 0, -1, np.where(arr == 2, 1, 0))
        arr = np.stack([call0, call1], axis=-1)
        # Apply final slice to 3D result
        return arr[:, :, idx[-1]]

    def close(self):
        # This is not actually crucial since a Bed instance with no
        # in-memory bim/map/fam data is essentially just a file pointer
        # but this will still be problematic if the an array is created
        # from the same PLINK dataset many times
        self.bed._close_bed()  # pragma: no cover


def _to_dict(df, dtype=None):
    return {
        c: df[c].to_dask_array(lengths=True).astype(dtype[c] if dtype else df[c].dtype)
        for c in df
    }


def read_fam(path: PathType, sep: str = " ") -> DataFrame:
    # See: https://www.cog-genomics.org/plink/1.9/formats#fam
    names = [f[0] for f in FAM_FIELDS]
    df = dd.read_csv(str(path), sep=sep, names=names, dtype=FAM_DF_DTYPE)

    def coerce_code(v, codes):
        # Set non-ints and unexpected codes to missing (-1)
        v = dd.to_numeric(v, errors="coerce")
        v = v.where(v.isin(codes), np.nan)
        return v.fillna(-1).astype("int8")

    df["paternal_id"] = df["paternal_id"].where(df["paternal_id"] != "0", None)
    df["maternal_id"] = df["maternal_id"].where(df["maternal_id"] != "0", None)
    df["sex"] = coerce_code(df["sex"], [1, 2])
    df["phenotype"] = coerce_code(df["phenotype"], [1, 2])

    return df


def read_bim(path: PathType, sep: str = "\t") -> DataFrame:
    # See: https://www.cog-genomics.org/plink/1.9/formats#bim
    names = [f[0] for f in BIM_FIELDS]
    df = dd.read_csv(str(path), sep=sep, names=names, dtype=BIM_DF_DTYPE)
    df["contig"] = df["contig"].where(df["contig"] != "0", None)
    return df


def read_plink(
<<<<<<< HEAD
    path: Union[PathType, Tuple[PathType, PathType, PathType]],
=======
    *,
    path: Optional[PathType] = None,
    bed_path: Optional[PathType] = None,
    bim_path: Optional[PathType] = None,
    fam_path: Optional[PathType] = None,
>>>>>>> 3c0456bd
    chunks: Union[str, int, tuple] = "auto",
    fam_sep: str = " ",
    bim_sep: str = "\t",
    bim_int_contig: bool = False,
    count_a1: bool = True,
    lock: bool = False,
    persist: bool = True,
) -> Dataset:
    """Read PLINK dataset.

    Loads a single PLINK dataset as dask arrays within a Dataset
    from bed, bim, and fam files.

    Parameters
    ----------
<<<<<<< HEAD
    path : Union[PathType, Tuple[PathType, PathType, PathType]]
        Path to PLINK file set.  This can either be one path or 3.
        If one path, then that path should not include a suffix such
        that if the files are at `data.{bed,bim,fam}` then only 'data'
        should be provided (suffixes are added internally). If 3 paths,
        then the paths must correspond to the `bed` file, the `bim`
        file and the `fam` file in that order (with extensions).
=======
    path : Optional[PathType]
        Path to PLINK file set.
        This should not include a suffix, i.e. if the files are
        at `data.{bed,fam,bim}` then only 'data' should be
        provided (suffixes are added internally).
        Either this path must be provided or all 3 of
        `bed_path`, `bim_path` and `fam_path`.
    bed_path: Optional[PathType]
        Path to PLINK bed file.
        This should be a full path including the `.bed` extension
        and cannot be specified in conjunction with `path`.
    bim_path: Optional[PathType]
        Path to PLINK bim file.
        This should be a full path including the `.bim` extension
        and cannot be specified in conjunction with `path`.
    fam_path: Optional[PathType]
        Path to PLINK fam file.
        This should be a full path including the `.fam` extension
        and cannot be specified in conjunction with `path`.
>>>>>>> 3c0456bd
    chunks : Union[str, int, tuple], optional
        Chunk size for genotype (i.e. `.bed`) data, by default "auto"
    fam_sep : str, optional
        Delimiter for `.fam` file, by default " "
    bim_sep : str, optional
        Delimiter for `.bim` file, by default "\t"
    bim_int_contig : bool, optional
        Whether or not the contig/chromosome name in the `.bim`
        file should be interpreted as an integer, by default False.
        If False, then the `variant/contig` field in the resulting
        dataset will contain the indexes of corresponding strings
        encountered in the first `.bim` field.
    count_a1 : bool, optional
        Whether or not allele counts should be for A1 or A2,
        by default True. Typically A1 is the minor allele
        and should be counted instead of A2. This is not enforced
        by PLINK though and it is up to the data generating process
        to ensure that A1 is in fact an alternate/minor/effect
        allele. See https://www.cog-genomics.org/plink/1.9/formats
        for more details.
    lock : bool, optional
        Whether or not to synchronize concurrent reads of `.bed`
        file blocks, by default False. This is passed through to
        [dask.array.from_array](https://docs.dask.org/en/latest/array-api.html#dask.array.from_array).
    persist : bool, optional
        Whether or not to persist `.fam` and `.bim` information in
        memory, by default True. This is an important performance
        consideration as the plain text files for this data will
        be read multiple times when False. This can lead to load
        times that are upwards of 10x slower.

    Returns
    -------
    Dataset
        A dataset containing genotypes as 3 dimensional calls along with
        all accompanying pedigree and variant information. The content
        of this dataset matches that of `sgkit.create_genotype_call_dataset`
        with all pedigree-specific fields defined as:
            - sample/family_id: Family identifier commonly referred to as FID
            - sample/id: Within-family identifier for sample
            - sample/paternal_id: Within-family identifier for father of sample
            - sample/maternal_id: Within-family identifier for mother of sample
            - sample/sex: Sex code equal to 1 for male, 2 for female, and -1
                for missing
            - sample/phenotype: Phenotype code equal to 1 for control, 2 for case,
                and -1 for missing

        See https://www.cog-genomics.org/plink/1.9/formats#fam for more details.

    Raises
    ------
    ValueError
        If `path` and one of `bed_path`, `bim_path` or `fam_path` are provided.
    """
<<<<<<< HEAD
    if not isinstance(path, tuple):
        path = tuple(Path(path).with_suffix(ext) for ext in [".bed", ".bim", ".fam"])
    bed_path, bim_path, fam_path = path
=======
    if path and (bed_path or bim_path or fam_path):
        raise ValueError(
            "Either `path` or all 3 of `{bed,bim,fam}_path` must be specified but not both"
        )
    if path:
        bed_path, bim_path, fam_path = [
            f"{path}.{ext}" for ext in ["bed", "bim", "fam"]
        ]
>>>>>>> 3c0456bd

    # Load axis data first to determine dimension sizes
    df_fam = read_fam(fam_path, sep=fam_sep)
    df_bim = read_bim(bim_path, sep=bim_sep)

    if persist:
        df_fam = df_fam.persist()
        df_bim = df_bim.persist()

    arr_fam = _to_dict(df_fam, dtype=FAM_ARRAY_DTYPE)
    arr_bim = _to_dict(df_bim, dtype=BIM_ARRAY_DTYPE)

    # Load genotyping data
    call_genotype = da.from_array(
        # Make sure to use asarray=False in order for masked arrays to propagate
        BedReader(bed_path, (len(df_bim), len(df_fam)), count_A1=count_a1),
        chunks=chunks,
        # Lock must be true with multiprocessing dask scheduler
        # to not get pysnptools errors (it works w/ threading backend though)
        lock=lock,
        asarray=False,
        name=f"pysnptools:read_plink:{bed_path}",
    )

    # If contigs are already integers, use them as-is
    if bim_int_contig:
        variant_contig = arr_bim["contig"].astype("int16")
        variant_contig_names = da.unique(variant_contig).astype(str)
        variant_contig_names = list(variant_contig_names.compute())
    # Otherwise create index for contig names based
    # on order of appearance in underlying .bim file
    else:
        variant_contig, variant_contig_names = encode_array(arr_bim["contig"].compute())
        variant_contig = variant_contig.astype("int16")
        variant_contig_names = list(variant_contig_names)

    variant_position = arr_bim["pos"]
    a1 = arr_bim["a1"].astype("str")
    a2 = arr_bim["a2"].astype("str")

    # Note: column_stack not implemented in Dask, must use [v|h]stack
    variant_alleles = da.hstack((a1[:, np.newaxis], a2[:, np.newaxis]))
    variant_alleles = variant_alleles.astype("S")
    variant_id = arr_bim["variant_id"]

    sample_id = arr_fam["member_id"]

    ds = create_genotype_call_dataset(
        variant_contig_names=variant_contig_names,
        variant_contig=variant_contig,
        variant_position=variant_position,
        variant_alleles=variant_alleles,
        sample_id=sample_id,
        call_genotype=call_genotype,
        variant_id=variant_id,
    )

    # Assign PLINK-specific pedigree fields
    ds = ds.assign(
        **{f"sample/{f}": (DIM_SAMPLE, arr_fam[f]) for f in arr_fam if f != "member_id"}
    )
    return ds<|MERGE_RESOLUTION|>--- conflicted
+++ resolved
@@ -1,10 +1,6 @@
 """PLINK 1.9 reader implementation"""
 from pathlib import Path
-<<<<<<< HEAD
-from typing import Tuple, Union
-=======
 from typing import Optional, Union
->>>>>>> 3c0456bd
 
 import dask.array as da
 import dask.dataframe as dd
@@ -131,15 +127,11 @@
 
 
 def read_plink(
-<<<<<<< HEAD
-    path: Union[PathType, Tuple[PathType, PathType, PathType]],
-=======
     *,
     path: Optional[PathType] = None,
     bed_path: Optional[PathType] = None,
     bim_path: Optional[PathType] = None,
     fam_path: Optional[PathType] = None,
->>>>>>> 3c0456bd
     chunks: Union[str, int, tuple] = "auto",
     fam_sep: str = " ",
     bim_sep: str = "\t",
@@ -155,15 +147,6 @@
 
     Parameters
     ----------
-<<<<<<< HEAD
-    path : Union[PathType, Tuple[PathType, PathType, PathType]]
-        Path to PLINK file set.  This can either be one path or 3.
-        If one path, then that path should not include a suffix such
-        that if the files are at `data.{bed,bim,fam}` then only 'data'
-        should be provided (suffixes are added internally). If 3 paths,
-        then the paths must correspond to the `bed` file, the `bim`
-        file and the `fam` file in that order (with extensions).
-=======
     path : Optional[PathType]
         Path to PLINK file set.
         This should not include a suffix, i.e. if the files are
@@ -183,7 +166,6 @@
         Path to PLINK fam file.
         This should be a full path including the `.fam` extension
         and cannot be specified in conjunction with `path`.
->>>>>>> 3c0456bd
     chunks : Union[str, int, tuple], optional
         Chunk size for genotype (i.e. `.bed`) data, by default "auto"
     fam_sep : str, optional
@@ -238,11 +220,6 @@
     ValueError
         If `path` and one of `bed_path`, `bim_path` or `fam_path` are provided.
     """
-<<<<<<< HEAD
-    if not isinstance(path, tuple):
-        path = tuple(Path(path).with_suffix(ext) for ext in [".bed", ".bim", ".fam"])
-    bed_path, bim_path, fam_path = path
-=======
     if path and (bed_path or bim_path or fam_path):
         raise ValueError(
             "Either `path` or all 3 of `{bed,bim,fam}_path` must be specified but not both"
@@ -251,7 +228,6 @@
         bed_path, bim_path, fam_path = [
             f"{path}.{ext}" for ext in ["bed", "bim", "fam"]
         ]
->>>>>>> 3c0456bd
 
     # Load axis data first to determine dimension sizes
     df_fam = read_fam(fam_path, sep=fam_sep)
